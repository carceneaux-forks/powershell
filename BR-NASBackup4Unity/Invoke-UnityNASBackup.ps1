<# 
   .SYNOPSIS
   Creating a snapshot in a DellEMC Unity system for use with Veeam Backup & Replication NAS backup althernative path option.

   .DESCRIPTION
   This script creates a snapshot in a DellEMC Unity system for the storage resource of a SMB share. The snapshot will be presented as a cifs share in the given path.
   Hugh kodos go to Erwan Quélin who created the PowerShell Module for Unity which is used by this script: https://github.com/equelin/Unity-Powershell
   Please visit: https://unity-powershell.readthedocs.io/en/latest/ for further information and install instructions of the PowerShell module
    
   .PARAMETER UnityName
   With this parameter you specify the Unity DNS name or IP

   .PARAMETER UnityShare
   With this parameter you secify the source SMB share

   .PARAMETER UnityCredentialFile
   This parameter is a filename of a saved credentials file for authentification
   
   .PARAMETER SnapshotName
   With this parameter you can change the default snapshotname "VeeamNASBackup" to your own name

   .PARAMETER SnapExpireSeconds
   Set the seconds when the snapshot should be expired. The default value is 172800, which is 2 days.
   
   .PARAMETER LogFile
   You can set your own path for log files from this script. Default path is the same VBR uses by default "C:\ProgramData\Veeam\Backup\UnityNASBackup.log"
   
   .INPUTS
   None. You cannot pipe objects to this script

   .Example
   c:\scripts\latest\Invoke-UnityNASBackup.ps1 -Name unity01 -Share share01 -CredentialFile C:\Scripts\unity-system-credentials.xml 

   .Notes 
   Version:        1.3
   Author:         David Bewernick (david.bewernick@veeam.com)
   Creation Date:  24.10.2019
   Purpose/Change: Initial script development
   Based on:       https://github.com/marcohorstmann/psscripts/tree/master/NASBackup by Marco Horstmann (marco.horstmann@veeam.com)
 #> 

[CmdletBinding(DefaultParameterSetName="__AllParameterSets")]
Param(

   [Parameter(Mandatory=$True)]
   [alias("Name")]
   [string]$Script:UnityName,

   [Parameter(Mandatory=$True)]
   [alias("Share")]
   [string]$Script:UnityShare,
   
   [Parameter(Mandatory=$True)]
   [alias("CredentialFile")]
   [string]$Script:UnityCredentialFile,   

   [Parameter(Mandatory=$False)]
   [alias("SnapshotName")]
   [string]$Script:SnapshotName="VeeamNASBackup",

   [Parameter(Mandatory=$False)]
   [alias("SnapExpireSeconds")]
   [int]$Script:SnapExpireSeconds=172800,

   [Parameter(Mandatory=$False)]
   [alias("LogFile")]
   [string]$Script:LogFile="C:\ProgramData\Veeam\Backup\UnityNASBackup.log"

)



PROCESS {

    function Write-Log($Info, $Status){
        $timestamp = get-date -Format "yyyy-mm-dd HH:mm:ss"
        switch($Status){
            Info    {Write-Host "$timestamp $Info" -ForegroundColor Green  ; "$timestamp $Info" | Out-File -FilePath $LogFile -Append}
            Status  {Write-Host "$timestamp $Info" -ForegroundColor Yellow ; "$timestamp $Info" | Out-File -FilePath $LogFile -Append}
            Warning {Write-Host "$timestamp $Info" -ForegroundColor Yellow ; "$timestamp $Info" | Out-File -FilePath $LogFile -Append}
            Error   {Write-Host "$timestamp $Info" -ForegroundColor Red -BackgroundColor White; "$timestamp $Info" | Out-File -FilePath $LogFile -Append}
            default {Write-Host "$timestamp $Info" -ForegroundColor white "$timestamp $Info" | Out-File -FilePath $LogFile -Append}
        }
    }

    function Load-UnityModule{
        Write-Log -Info "Trying to load Unity Powershell module" -Status Info
        try {
            Import-Module Unity-powershell
            Write-Log -Info "Loaded requied Unity Powershell module sucessfully" -Status Info
        } 
        catch  {
            Write-Log -Info "$_" -Status Error
            Write-Log -Info "Loading Unity Powershell module failed" -Status Error
            exit 99
        }
    }

    function Connect-System() {
        Write-Log -Info "Trying to connect to Unity $UnityName" -Status Info
        try {
            $Credentials = Import-CliXml -Path $UnityCredentialFile -ErrorAction Stop  
            $Script:UnityConnection = Connect-Unity -Server $UnityName -Credentials $credentials -ErrorAction Stop
            $Script:UnitySession = Get-UnitySession | where {$_.SessionID -eq $UnityConnection.SessionId}
            #Return the new session
            Write-Output $UnitySession
            Write-Log -Info "Connection established to $UnityName" -Status Info
        } catch {
            # Error handling if connection fails  
            Write-Log -Info "$_" -Status Error
            Write-Log -Info "Connection to $UnityName could not be established" -Status Error
            exit 1
        }
    }
    
    function DisConnect-System($UnitySession) {
        Write-Log -Info "Trying to disconnect from $UnitySession.SessionId" -Status Info
        try {
            Disconnect-Unity -session $UnitySession -Confirm:$false
            #Return the new session
            Write-Log -Info "Disconnected from $UnityName" -Status Info
        } catch {
            # Error handling if connection fails  
            Write-Log -Info "$_" -Status Error
            Write-Log -Info "Could not disconnect from $UnityName" -Status Error
            exit 1
        }
    }

    function Get-FilesystemID (){
        Write-Log -Info "Getting the filesystem ID for the share" -Status Info
        try {
            $objShare = Get-UnityCIFSShare -Name $UnityShare -session $UnitySession
            $filesystemID = $objShare.filesystem.id
            Write-Log -Info "Filesystem ID for $UnityShare is $filesystemID" -Status Info
            return($filesystemID)
            }
        catch {
            Write-Log -Info "$_" -Status Error
            Write-Log -Info "Getting filesystem ID for $UnityShare failed" -Status Error
            exit 1
        }
    }

    function Get-StorageResource($filesystemID){
        Write-Log -Info "Getting the StorageResource for the filesystem " -Status Info
        try {
            $objFilesystem = Get-UnityFilesystem -ID $filesystemID -session $UnitySession
            $StorageResource = $objFilesystem.storageResource.id
            write-Log -Info "StorageResource for $filesystemID is $StorageResource" -Status Info
            return($StorageResource)
            }
        catch {
            Write-Log -Info "$_" -Status Error
            Write-Log -Info "Getting filesystem ID for $UnityShare failed" -Status Error
            exit 1
        }
    }

    function Create-NewSnapShot($StorageResource) {
        Write-Log -Info "Trying to create a new snapshot for $StorageResource" -Status Info
        #check if there is a snapshot with the same name
        try {
            if($ExistingSnap = Get-UnitySnap -session $UnitySession -name $SnapshotName) {
                #save the snapshot ID
                $ExistingSnapID = $ExistingSnap.id

                #get the creation time of the snapshot
                $SnapCreationTime = get-date($ExistingSnap.creationTime) -Format yyyy-mm-dd_HH-mm-ss
                Write-Log -Info "Existing snapshot $ExistingSnapID with date $SnapCreationTime found, trying to remove it." -Status Info
                try {
                    #remove the existing snapshot
                    Remove-UnitySnap -session $UnitySession -ID $ExistingSnapID -Confirm:$false
                    Write-Log -Info "Snapshot $ExistingSnapID removed" -Status Info
                }
                catch {
                    Write-Log -Info "$_" -Status Error
                    Write-Log -Info "Removing the old snapshot failed" -Status Error
                    exit 1
                }
            }
        }
        catch {
            Write-Log -Info "No existing snapshot found" -Status Info
        }

        #create a new snapshot for the share
        try {
            $objSnapshot = New-UnitySnap -storageResource $StorageResource -session $UnitySession -name $SnapshotName -Description "Veeam Backup Snapshot" -retentionDuration $SnapExpireSeconds -filesystemAccessType Protocol -Confirm:$false
            $SnapShotID = $objSnapshot.ID
            Write-Log -Info "New snapshot named $SnapshotName created, ID: $SnapShotID" -Status Info
            return($SnapShotID)
        }
        catch {
            Write-Log -Info "$_" -Status Error
            Write-Log -Info "Snapshot creation failed" -Status Error
            exit 1
        }
    }

    function create-NewBackupShare($SnapShotID){
        #creat a new share for the newly created snapshot. This has to be done with a direct RestAPI call since the needed option is missing in the Unity powershell module.
        try {
            #Build the json body
            $json = @{
	                name=$SnapShotName
	                path='/'
	                snap=@{
			            id=$SnapShotID
		            }
            } | ConvertTo-Json

        #Build the RestAPI URL string
        $resourceurl = "/api/types/cifsShare/instances"
        $uri = "https://" + $UnitySession.Server + $resourceurl

        # Invoke the RestAPI call
<<<<<<< HEAD
        $objSnapShare = Invoke-WebRequest -Uri $URI -ContentType "application/json" -Body $json -Websession $UnitySession.Websession -Headers $UnitySession.headers -Method POST -TimeoutSec 6000 -UseBasicParsing
=======
        $objSnapShare = Invoke-WebRequest -Uri $URI -UseBasicParsing -ContentType "application/json" -Body $json -Websession $UnitySession.Websession -Headers $UnitySession.headers -Method POST -TimeoutSec 6000
>>>>>>> 3fe84263
        $objSnapShareContent = $objSnapShare.Content | convertfrom-json
        $SnapID = $objSnapShareContent.content.id
        Write-Log -Info "New cifs share named $SnapShotName created, ID: $SnapID" -Status Info
        }
        catch {
            Write-Log -Info "$_" -Status Error
            Write-Log -Info "CIFS share creation failed" -Status Error
            exit 1
        }
    }


    Write-Log -Info " " -Status Info
    Write-Log -Info "-------------- NEW SESSION --------------" -Status Info
    Write-Log -Info " " -Status Info

    #Load the required PS modules
    Load-UnityModule


    #Connect to the Unity system
    Connect-System 

    #retrieve the filesystem ID of the SMB share
    $filesystemID = Get-FilesystemID

    #retrieve the storage Resource of the filesystem
    $StorageResource = Get-StorageResource($filesystemID)

    #Create the new snapshot
    $SnapShotID = Create-NewSnapShot($StorageResource)

    #Create new CIFS share mounted to the snapshot
    create-NewBackupShare($SnapShotID)
    
    #Disconnect from the current session
    DisConnect-System($UnitySession)   
  

} # END Process
<|MERGE_RESOLUTION|>--- conflicted
+++ resolved
@@ -215,11 +215,9 @@
         $uri = "https://" + $UnitySession.Server + $resourceurl
 
         # Invoke the RestAPI call
-<<<<<<< HEAD
+
         $objSnapShare = Invoke-WebRequest -Uri $URI -ContentType "application/json" -Body $json -Websession $UnitySession.Websession -Headers $UnitySession.headers -Method POST -TimeoutSec 6000 -UseBasicParsing
-=======
-        $objSnapShare = Invoke-WebRequest -Uri $URI -UseBasicParsing -ContentType "application/json" -Body $json -Websession $UnitySession.Websession -Headers $UnitySession.headers -Method POST -TimeoutSec 6000
->>>>>>> 3fe84263
+
         $objSnapShareContent = $objSnapShare.Content | convertfrom-json
         $SnapID = $objSnapShareContent.content.id
         Write-Log -Info "New cifs share named $SnapShotName created, ID: $SnapID" -Status Info
@@ -259,4 +257,4 @@
     DisConnect-System($UnitySession)   
   
 
-} # END Process
+} # END Process