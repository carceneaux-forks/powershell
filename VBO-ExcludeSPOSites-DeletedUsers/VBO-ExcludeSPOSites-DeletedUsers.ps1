<#

.SYNOPSIS
----------------------------------------------------------------------
VBO-ExcludeSPOSites-DeletedUsers.ps1
----------------------------------------------------------------------
Version : 0.77 (June 11th, 2021)
Requires: Veeam Backup for Office 365 v4 or later
Author  : Danilo Chiavari (@danilochiavari)
Blog    : https://www.danilochiavari.com
GitHub  : https://www.github.com/dchiavari
.DESCRIPTION
*** Please note this script is unofficial and is not created nor supported by Veeam Software. ***
This script automatically excludes from backup Sharepoint Online personal sites belonging to non-existing (deleted) users.
For help or comments, contact the author on Twitter (@danilochiavari) or via e-mail (danilo.chiavari -at- gmail (.) com)
This script has been tested with the following versions of Veeam Backup for Office 365:
   - v5.0.1.225

Notes:
   - You will be asked to enter a credential. That credential will be used to connect to Azure AD and Sharepoint Online
   - Organization / Office 365 Tenant and Sharepoint Online Admin URL are automatically obtained based on the supplied credential
.PARAMETER Job
(optional) The backup job where exclusions will be created. If not specified (or the provided one does not exist) the script will let you pick from a list of existing jobs for the selected Organization
.EXAMPLE
PS> .\VBO-ExcludeSPOSites-DeletedUsers.ps1 -Job MyBackupJob

#>

Param (
   [string]$Job,
   [Switch]$MFA
)

if (-not $MFA) {
    # Get credential and use it to connect to Azure AD and Sharepoint Online
    $Cred = Get-Credential
}

# Connect to VBO365 Server (localhost)
Write-Host -ForegroundColor Yellow Connecting to Veeam Backup for Office 365...
Connect-VBOServer

Write-Host -ForegroundColor Yellow Connecting to Azure AD...
if ($MFA) {
    Connect-AzureAD >$null 2>&1
} else{
    Connect-AzureAD -Credential $cred >$null 2>&1
}

# Get Microsoft 365 tenant name based on the used credential (taking the first object in the VerifiedDomains array)
$Tenant = (Get-AzureADTenantDetail).VerifiedDomains[0].Name

# Get VBO365 Organization object based on the Microsoft 365 tenant name
$BackupOrg = Get-VBOOrganization | ? {$_.OfficeName -eq $Tenant}
if (-not $BackupOrg) {
    Write-Host -ForegroundColor Red "ERROR: the Organization you have logged on to was **NOT** found in Veeam Backup for Office 365 configuration. Exiting..."
    Disconnect-VBOServer
    Disconnect-AzureAD
    Exit(1)
}

# Initialize BackupJob variable
$BackupJob = $null

# Check if no jobs exist in VBO365 for the selected Organization - if that's the case, exit with an error
if (-not $(Get-VBOJob -Organization $BackupOrg)) {
    Write-Host -ForegroundColor Red "ERROR: NO jobs were found in Veeam Backup for Office 365 for the Organization you have logged on to. Exiting..."
    Disconnect-VBOServer
    Disconnect-AzureAD
    Exit(1)
}
# If a job name was not specified (or if the job does not exist) let the user pick a job interactively    
if ($Job) {$BackupJob = Get-VBOJob -Name $Job}
if (-not $BackupJob) {$BackupJob = Get-VBOJob -Organization $BackupOrg | Out-GridView -OutputMode Single -Title "*** PLEASE SELECT THE SHAREPOINT ONLINE BACKUP JOB TO PROCESS EXCLUSIONS FOR ***"}
if (-not $BackupJob) {
    Write-Host -ForegroundColor Red "ERROR: NO jobs were selected, operation was cancelled. Exiting..."
    Disconnect-VBOServer
    Disconnect-AzureAD
    Exit(1)
}

# Connect to Sharepoint Online (constructing the default SPO admin URL based on tenant name)
Write-Host -ForegroundColor Yellow Connecting to Sharepoint Online...
<<<<<<< HEAD
if ($MFA) {
    Connect-SPOService -Url https://$($Tenant.TrimEnd(".onmicrosoft.com"))-admin.sharepoint.com
} else {
    Connect-SPOService -Credential $Cred -Url https://$($Tenant.TrimEnd(".onmicrosoft.com"))-admin.sharepoint.com
}
=======
Connect-SPOService -Credential $Cred -Url https://$($Tenant -replace ".onmicrosoft.com$")-admin.sharepoint.com
>>>>>>> cde738a3

# Get Sharepoint Online Personal Sites 
$PersonalSites = Get-SPOSite -IncludePersonalSite $true -Filter "Url -like '-my.sharepoint.com/personal/'"

# Initialize Exclusions array
$Exclusions = @()

# Cycle through each Personal Site
ForEach ($Site in $PersonalSites) {
    Write-Host "Processing Site:" $Site.Url
    $SiteOwner = $Site.Owner.ToString()
    #Write-Host "Site owner:" $SiteOwner
    # Check if Site's owner exists in Azure AD
    $UserCheck = Get-AzureADUser | ? {$_.UserPrincipalName -eq $SiteOwner}
    If ($UserCheck -eq $null) {
        Write-Host -ForegroundColor Yellow User $SiteOwner was **NOT** found in Azure AD - Exclusion will be applied `n
        $Exclusions += New-VBOBackupItem -Site $(Get-VBOOrganizationSite -Organization $BackupOrg -URL $Site.Url)
        }
        #else {Write-Host User $SiteOwner was correctly found in Azure AD. Site will not be excluded`n}
}

Write-Host -Foregroundcolor Green `n $Exclusions.Count "exclusions will be added to the backup job:" $BackupJob.Name `n
If ($Exclusions.Count -ne 0) {Add-VBOExcludedBackupItem -Job $BackupJob -BackupItem $Exclusions}

Disconnect-AzureAD
Disconnect-SPOService
Disconnect-VBOServer
<|MERGE_RESOLUTION|>--- conflicted
+++ resolved
@@ -1,119 +1,116 @@
-<#
-
-.SYNOPSIS
-----------------------------------------------------------------------
-VBO-ExcludeSPOSites-DeletedUsers.ps1
-----------------------------------------------------------------------
-Version : 0.77 (June 11th, 2021)
-Requires: Veeam Backup for Office 365 v4 or later
-Author  : Danilo Chiavari (@danilochiavari)
-Blog    : https://www.danilochiavari.com
-GitHub  : https://www.github.com/dchiavari
-.DESCRIPTION
-*** Please note this script is unofficial and is not created nor supported by Veeam Software. ***
-This script automatically excludes from backup Sharepoint Online personal sites belonging to non-existing (deleted) users.
-For help or comments, contact the author on Twitter (@danilochiavari) or via e-mail (danilo.chiavari -at- gmail (.) com)
-This script has been tested with the following versions of Veeam Backup for Office 365:
-   - v5.0.1.225
-
-Notes:
-   - You will be asked to enter a credential. That credential will be used to connect to Azure AD and Sharepoint Online
-   - Organization / Office 365 Tenant and Sharepoint Online Admin URL are automatically obtained based on the supplied credential
-.PARAMETER Job
-(optional) The backup job where exclusions will be created. If not specified (or the provided one does not exist) the script will let you pick from a list of existing jobs for the selected Organization
-.EXAMPLE
-PS> .\VBO-ExcludeSPOSites-DeletedUsers.ps1 -Job MyBackupJob
-
-#>
-
-Param (
-   [string]$Job,
-   [Switch]$MFA
-)
-
-if (-not $MFA) {
-    # Get credential and use it to connect to Azure AD and Sharepoint Online
-    $Cred = Get-Credential
-}
-
-# Connect to VBO365 Server (localhost)
-Write-Host -ForegroundColor Yellow Connecting to Veeam Backup for Office 365...
-Connect-VBOServer
-
-Write-Host -ForegroundColor Yellow Connecting to Azure AD...
-if ($MFA) {
-    Connect-AzureAD >$null 2>&1
-} else{
-    Connect-AzureAD -Credential $cred >$null 2>&1
-}
-
-# Get Microsoft 365 tenant name based on the used credential (taking the first object in the VerifiedDomains array)
-$Tenant = (Get-AzureADTenantDetail).VerifiedDomains[0].Name
-
-# Get VBO365 Organization object based on the Microsoft 365 tenant name
-$BackupOrg = Get-VBOOrganization | ? {$_.OfficeName -eq $Tenant}
-if (-not $BackupOrg) {
-    Write-Host -ForegroundColor Red "ERROR: the Organization you have logged on to was **NOT** found in Veeam Backup for Office 365 configuration. Exiting..."
-    Disconnect-VBOServer
-    Disconnect-AzureAD
-    Exit(1)
-}
-
-# Initialize BackupJob variable
-$BackupJob = $null
-
-# Check if no jobs exist in VBO365 for the selected Organization - if that's the case, exit with an error
-if (-not $(Get-VBOJob -Organization $BackupOrg)) {
-    Write-Host -ForegroundColor Red "ERROR: NO jobs were found in Veeam Backup for Office 365 for the Organization you have logged on to. Exiting..."
-    Disconnect-VBOServer
-    Disconnect-AzureAD
-    Exit(1)
-}
-# If a job name was not specified (or if the job does not exist) let the user pick a job interactively    
-if ($Job) {$BackupJob = Get-VBOJob -Name $Job}
-if (-not $BackupJob) {$BackupJob = Get-VBOJob -Organization $BackupOrg | Out-GridView -OutputMode Single -Title "*** PLEASE SELECT THE SHAREPOINT ONLINE BACKUP JOB TO PROCESS EXCLUSIONS FOR ***"}
-if (-not $BackupJob) {
-    Write-Host -ForegroundColor Red "ERROR: NO jobs were selected, operation was cancelled. Exiting..."
-    Disconnect-VBOServer
-    Disconnect-AzureAD
-    Exit(1)
-}
-
-# Connect to Sharepoint Online (constructing the default SPO admin URL based on tenant name)
-Write-Host -ForegroundColor Yellow Connecting to Sharepoint Online...
-<<<<<<< HEAD
-if ($MFA) {
-    Connect-SPOService -Url https://$($Tenant.TrimEnd(".onmicrosoft.com"))-admin.sharepoint.com
-} else {
-    Connect-SPOService -Credential $Cred -Url https://$($Tenant.TrimEnd(".onmicrosoft.com"))-admin.sharepoint.com
-}
-=======
-Connect-SPOService -Credential $Cred -Url https://$($Tenant -replace ".onmicrosoft.com$")-admin.sharepoint.com
->>>>>>> cde738a3
-
-# Get Sharepoint Online Personal Sites 
-$PersonalSites = Get-SPOSite -IncludePersonalSite $true -Filter "Url -like '-my.sharepoint.com/personal/'"
-
-# Initialize Exclusions array
-$Exclusions = @()
-
-# Cycle through each Personal Site
-ForEach ($Site in $PersonalSites) {
-    Write-Host "Processing Site:" $Site.Url
-    $SiteOwner = $Site.Owner.ToString()
-    #Write-Host "Site owner:" $SiteOwner
-    # Check if Site's owner exists in Azure AD
-    $UserCheck = Get-AzureADUser | ? {$_.UserPrincipalName -eq $SiteOwner}
-    If ($UserCheck -eq $null) {
-        Write-Host -ForegroundColor Yellow User $SiteOwner was **NOT** found in Azure AD - Exclusion will be applied `n
-        $Exclusions += New-VBOBackupItem -Site $(Get-VBOOrganizationSite -Organization $BackupOrg -URL $Site.Url)
-        }
-        #else {Write-Host User $SiteOwner was correctly found in Azure AD. Site will not be excluded`n}
-}
-
-Write-Host -Foregroundcolor Green `n $Exclusions.Count "exclusions will be added to the backup job:" $BackupJob.Name `n
-If ($Exclusions.Count -ne 0) {Add-VBOExcludedBackupItem -Job $BackupJob -BackupItem $Exclusions}
-
-Disconnect-AzureAD
-Disconnect-SPOService
-Disconnect-VBOServer
+<#
+
+.SYNOPSIS
+----------------------------------------------------------------------
+VBO-ExcludeSPOSites-DeletedUsers.ps1
+----------------------------------------------------------------------
+Version : 0.77 (June 11th, 2021)
+Requires: Veeam Backup for Office 365 v4 or later
+Author  : Danilo Chiavari (@danilochiavari)
+Blog    : https://www.danilochiavari.com
+GitHub  : https://www.github.com/dchiavari
+.DESCRIPTION
+*** Please note this script is unofficial and is not created nor supported by Veeam Software. ***
+This script automatically excludes from backup Sharepoint Online personal sites belonging to non-existing (deleted) users.
+For help or comments, contact the author on Twitter (@danilochiavari) or via e-mail (danilo.chiavari -at- gmail (.) com)
+This script has been tested with the following versions of Veeam Backup for Office 365:
+   - v5.0.1.225
+
+Notes:
+   - You will be asked to enter a credential. That credential will be used to connect to Azure AD and Sharepoint Online
+   - Organization / Office 365 Tenant and Sharepoint Online Admin URL are automatically obtained based on the supplied credential
+.PARAMETER Job
+(optional) The backup job where exclusions will be created. If not specified (or the provided one does not exist) the script will let you pick from a list of existing jobs for the selected Organization
+.EXAMPLE
+PS> .\VBO-ExcludeSPOSites-DeletedUsers.ps1 -Job MyBackupJob
+
+#>
+
+Param (
+   [string]$Job,
+   [Switch]$MFA
+)
+
+if (-not $MFA) {
+    # Get credential and use it to connect to Azure AD and Sharepoint Online
+    $Cred = Get-Credential
+}
+
+# Connect to VBO365 Server (localhost)
+Write-Host -ForegroundColor Yellow Connecting to Veeam Backup for Office 365...
+Connect-VBOServer
+
+Write-Host -ForegroundColor Yellow Connecting to Azure AD...
+if ($MFA) {
+    Connect-AzureAD >$null 2>&1
+} else{
+    Connect-AzureAD -Credential $cred >$null 2>&1
+}
+
+# Get Microsoft 365 tenant name based on the used credential (taking the first object in the VerifiedDomains array)
+$Tenant = (Get-AzureADTenantDetail).VerifiedDomains[0].Name
+
+# Get VBO365 Organization object based on the Microsoft 365 tenant name
+$BackupOrg = Get-VBOOrganization | ? {$_.OfficeName -eq $Tenant}
+if (-not $BackupOrg) {
+    Write-Host -ForegroundColor Red "ERROR: the Organization you have logged on to was **NOT** found in Veeam Backup for Office 365 configuration. Exiting..."
+    Disconnect-VBOServer
+    Disconnect-AzureAD
+    Exit(1)
+}
+
+# Initialize BackupJob variable
+$BackupJob = $null
+
+# Check if no jobs exist in VBO365 for the selected Organization - if that's the case, exit with an error
+if (-not $(Get-VBOJob -Organization $BackupOrg)) {
+    Write-Host -ForegroundColor Red "ERROR: NO jobs were found in Veeam Backup for Office 365 for the Organization you have logged on to. Exiting..."
+    Disconnect-VBOServer
+    Disconnect-AzureAD
+    Exit(1)
+}
+# If a job name was not specified (or if the job does not exist) let the user pick a job interactively    
+if ($Job) {$BackupJob = Get-VBOJob -Name $Job}
+if (-not $BackupJob) {$BackupJob = Get-VBOJob -Organization $BackupOrg | Out-GridView -OutputMode Single -Title "*** PLEASE SELECT THE SHAREPOINT ONLINE BACKUP JOB TO PROCESS EXCLUSIONS FOR ***"}
+if (-not $BackupJob) {
+    Write-Host -ForegroundColor Red "ERROR: NO jobs were selected, operation was cancelled. Exiting..."
+    Disconnect-VBOServer
+    Disconnect-AzureAD
+    Exit(1)
+}
+
+# Connect to Sharepoint Online (constructing the default SPO admin URL based on tenant name)
+Write-Host -ForegroundColor Yellow Connecting to Sharepoint Online...
+
+if ($MFA) {
+    Connect-SPOService -Url https://$($Tenant.TrimEnd(".onmicrosoft.com"))-admin.sharepoint.com
+} else {
+    Connect-SPOService -Credential $Cred -Url https://$($Tenant.TrimEnd(".onmicrosoft.com"))-admin.sharepoint.com
+}
+
+# Get Sharepoint Online Personal Sites 
+$PersonalSites = Get-SPOSite -IncludePersonalSite $true -Filter "Url -like '-my.sharepoint.com/personal/'"
+
+# Initialize Exclusions array
+$Exclusions = @()
+
+# Cycle through each Personal Site
+ForEach ($Site in $PersonalSites) {
+    Write-Host "Processing Site:" $Site.Url
+    $SiteOwner = $Site.Owner.ToString()
+    #Write-Host "Site owner:" $SiteOwner
+    # Check if Site's owner exists in Azure AD
+    $UserCheck = Get-AzureADUser | ? {$_.UserPrincipalName -eq $SiteOwner}
+    If ($UserCheck -eq $null) {
+        Write-Host -ForegroundColor Yellow User $SiteOwner was **NOT** found in Azure AD - Exclusion will be applied `n
+        $Exclusions += New-VBOBackupItem -Site $(Get-VBOOrganizationSite -Organization $BackupOrg -URL $Site.Url)
+        }
+        #else {Write-Host User $SiteOwner was correctly found in Azure AD. Site will not be excluded`n}
+}
+
+Write-Host -Foregroundcolor Green `n $Exclusions.Count "exclusions will be added to the backup job:" $BackupJob.Name `n
+If ($Exclusions.Count -ne 0) {Add-VBOExcludedBackupItem -Job $BackupJob -BackupItem $Exclusions}
+
+Disconnect-AzureAD
+Disconnect-SPOService
+Disconnect-VBOServer